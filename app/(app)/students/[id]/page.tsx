--- conflicted
+++ resolved
@@ -2,38 +2,12 @@
 
 import { use } from "react";
 import { useQuery } from "@tanstack/react-query";
-import { useRouter } from "next/navigation";
-import { 
-  ArrowLeft, 
-  Edit, 
-  MoreVertical, 
-  AlertTriangle,
-  Sparkles,
-  RefreshCw,
-  FileText,
-  Mail,
-  Calendar
-} from "lucide-react";
+import { ArrowLeft, Edit, MoreVertical } from "lucide-react";
 import Link from "next/link";
 import { Button } from "@/components/ui/button";
 import { Progress } from "@/components/ui/progress";
 import { Avatar, AvatarFallback } from "@/components/ui/avatar";
-import { Card } from "@/components/ui/card";
-import { Badge } from "@/components/ui/badge";
 import { apiClient } from "@/lib/api/client";
-
-interface RiskScore {
-  score: number;
-  rationale: string;
-  factors: any;
-}
-
-interface Insight {
-  id: string;
-  content: string;
-  kind: string;
-  created_at: string;
-}
 
 export default function StudentDetailPage({
   params,
@@ -41,67 +15,13 @@
   params: Promise<{ id: string }>;
 }) {
   const { id } = use(params);
-  const router = useRouter();
 
   const { data, isLoading, error } = useQuery({
     queryKey: ["student", id],
     queryFn: () => apiClient.getStudent(id),
   });
 
-  // Fetch risk score
-  const { data: riskData, refetch: refetchRisk } = useQuery({
-    queryKey: ["student-risk", id],
-    queryFn: async () => {
-      const response = await fetch(`/api/v1/analysis`, {
-        method: "POST",
-        headers: { "Content-Type": "application/json" },
-        body: JSON.stringify({
-          module: "risk_scoring",
-          studentId: id,
-        }),
-      });
-      if (!response.ok) return null;
-      return response.json();
-    },
-    enabled: !!id,
-  });
-
-  // Fetch AI summary
-  const { data: summaryData, refetch: refetchSummary } = useQuery({
-    queryKey: ["student-summary", id],
-    queryFn: async () => {
-      const response = await fetch(`/api/v1/insights?entityType=student&entityId=${id}&kind=summary&limit=1`);
-      if (!response.ok) return null;
-      const data = await response.json();
-      return data.data?.[0] || null;
-    },
-    enabled: !!id,
-  });
-
-  // Fetch student tasks
-  const { data: tasksData } = useQuery({
-    queryKey: ["student-tasks", id],
-    queryFn: () => apiClient.getTasks({ studentId: id }),
-    enabled: !!id,
-  });
-
   const student = data?.data;
-  const riskScore: RiskScore | null = riskData?.data || null;
-  const summary: Insight | null = summaryData || null;
-  const tasks = tasksData?.data || [];
-
-  const handleQuickAction = async (action: string) => {
-    if (action === "generate-summary") {
-      await refetchSummary();
-      router.push(`/chatbot?action=summarize&studentId=${id}`);
-    } else if (action === "calculate-risk") {
-      await refetchRisk();
-    } else if (action === "create-task") {
-      router.push(`/tasks?studentId=${id}`);
-    } else if (action === "chat") {
-      router.push(`/chatbot?studentId=${id}`);
-    }
-  };
 
   if (isLoading) {
     return (
@@ -122,9 +42,6 @@
 
   const initials = `${student.first_name[0]}${student.last_name[0]}`.toUpperCase();
   const fullName = `${student.first_name} ${student.last_name}`;
-  const overdueTasks = tasks.filter(
-    (t: any) => new Date(t.due_date) < new Date() && t.status !== "completed"
-  );
 
   return (
     <div className="space-y-6">
@@ -136,264 +53,84 @@
         </Button>
       </Link>
 
-      <div className="grid grid-cols-1 lg:grid-cols-3 gap-6">
-        {/* Main Content */}
-        <div className="lg:col-span-2 space-y-6">
-          {/* Student Header */}
-          <div className="relative overflow-hidden rounded-2xl bg-gradient-to-br from-primary to-primary-dark p-8 text-white">
-            <div className="relative z-10 flex items-start justify-between">
-              <div className="flex items-center gap-4">
-                <Avatar className="h-20 w-20 border-4 border-white/30">
-                  <AvatarFallback className="bg-white/20 text-white text-xl font-bold">
-                    {initials}
-                  </AvatarFallback>
-                </Avatar>
-                <div>
-                  <h1 className="text-heading-1 font-bold">{fullName}</h1>
-                  <p className="text-lg opacity-90">
-                    Senior • Class of {student.graduation_year}
-                  </p>
-                  <p className="text-sm opacity-75">{student.email}</p>
-                </div>
-              </div>
-              <div className="flex gap-2">
-                <Button
-                  variant="secondary"
-                  className="bg-white/20 backdrop-blur-sm border-white/30 text-white hover:bg-white/30"
-                >
-                  <Edit className="h-4 w-4 mr-2" />
-                  Edit
-                </Button>
-              </div>
-            </div>
-
-            {/* Progress Bar */}
-            <div className="relative z-10 mt-6">
-              <div className="mb-2 flex items-center justify-between">
-                <span className="text-sm font-semibold">Overall Progress</span>
-                <span className="text-sm font-semibold">
-                  {student.application_progress}%
-                </span>
-              </div>
-              <div className="h-3 overflow-hidden rounded-full bg-white/20">
-                <div
-                  className="h-full bg-white transition-all duration-500"
-                  style={{ width: `${student.application_progress}%` }}
-                />
-              </div>
+      {/* Student Header */}
+      <div className="relative overflow-hidden rounded-2xl bg-gradient-to-br from-primary to-primary-dark p-8 text-white">
+        <div className="relative z-10 flex items-start justify-between">
+          <div className="flex items-center gap-4">
+            <Avatar className="h-20 w-20 border-4 border-white/30">
+              <AvatarFallback className="bg-white/20 text-white text-xl font-bold">
+                {initials}
+              </AvatarFallback>
+            </Avatar>
+            <div>
+              <h1 className="text-heading-1 font-bold">{fullName}</h1>
+              <p className="text-lg opacity-90">
+                Senior • Class of {student.graduation_year}
+              </p>
+              <p className="text-sm opacity-75">{student.email}</p>
             </div>
           </div>
-
-          {/* Academic Info */}
-          <Card className="p-6">
-            <h2 className="text-xl font-semibold text-text-primary mb-4">Academic Information</h2>
-            <div className="grid grid-cols-2 md:grid-cols-3 gap-4">
-              {student.gpa_unweighted && (
-                <div>
-                  <p className="text-sm text-text-tertiary">Unweighted GPA</p>
-                  <p className="text-lg font-semibold text-text-primary">{student.gpa_unweighted}</p>
-                </div>
-              )}
-              {student.gpa_weighted && (
-                <div>
-                  <p className="text-sm text-text-tertiary">Weighted GPA</p>
-                  <p className="text-lg font-semibold text-text-primary">{student.gpa_weighted}</p>
-                </div>
-              )}
-              {student.sat_score && (
-                <div>
-                  <p className="text-sm text-text-tertiary">SAT Score</p>
-                  <p className="text-lg font-semibold text-text-primary">{student.sat_score}</p>
-                </div>
-              )}
-              {student.act_score && (
-                <div>
-                  <p className="text-sm text-text-tertiary">ACT Score</p>
-                  <p className="text-lg font-semibold text-text-primary">{student.act_score}</p>
-                </div>
-              )}
-            </div>
-          </Card>
-
-          {/* Tasks */}
-          {tasks.length > 0 && (
-            <Card className="p-6">
-              <div className="flex items-center justify-between mb-4">
-                <h2 className="text-xl font-semibold text-text-primary">Tasks</h2>
-                <Button variant="ghost" size="sm" onClick={() => router.push(`/tasks?studentId=${id}`)}>
-                  View all
-                </Button>
-              </div>
-              <div className="space-y-2">
-                {tasks.slice(0, 5).map((task: any) => (
-                  <div
-                    key={task.id}
-                    className="flex items-center justify-between p-3 rounded-lg border border-border hover:bg-surface/50 transition-colors"
-                  >
-                    <div className="flex-1">
-                      <p className="font-medium text-text-primary">{task.title}</p>
-                      <p className="text-sm text-text-tertiary">
-                        Due: {new Date(task.due_date).toLocaleDateString()}
-                      </p>
-                    </div>
-                    <Badge
-                      variant={
-                        task.priority === "high"
-                          ? "destructive"
-                          : task.priority === "medium"
-                          ? "default"
-                          : "secondary"
-                      }
-                    >
-                      {task.priority}
-                    </Badge>
-                  </div>
-                ))}
-              </div>
-              {overdueTasks.length > 0 && (
-                <div className="mt-4 p-3 rounded-lg bg-warning-light border border-warning">
-                  <p className="text-sm text-warning">
-                    {overdueTasks.length} overdue task{overdueTasks.length > 1 ? "s" : ""}
-                  </p>
-                </div>
-              )}
-            </Card>
-          )}
+          <div className="flex gap-2">
+            <Button
+              variant="secondary"
+              className="bg-white/20 backdrop-blur-sm border-white/30 text-white hover:bg-white/30"
+            >
+              <Edit className="h-4 w-4 mr-2" />
+              Edit
+            </Button>
+            <Button
+              variant="secondary"
+              className="bg-white/20 backdrop-blur-sm border-white/30 text-white hover:bg-white/30"
+            >
+              <MoreVertical className="h-4 w-4" />
+            </Button>
+          </div>
         </div>
 
-        {/* AI Sidebar */}
-        <div className="space-y-4">
-          {/* Risk Score */}
-          <Card className="p-6">
-            <div className="flex items-center justify-between mb-4">
-              <div className="flex items-center gap-2">
-                <AlertTriangle className="h-5 w-5 text-warning" />
-                <h2 className="text-lg font-semibold text-text-primary">Risk Score</h2>
-              </div>
-              <Button
-                variant="ghost"
-                size="sm"
-                onClick={() => handleQuickAction("calculate-risk")}
-              >
-                <RefreshCw className="h-4 w-4" />
-              </Button>
-            </div>
-            {riskScore ? (
-              <div>
-                <div className="mb-3">
-                  <div className="flex items-center justify-between mb-2">
-                    <span className="text-2xl font-bold text-text-primary">
-                      {Math.round(riskScore.score)}
-                    </span>
-                    <Badge
-                      variant={
-                        riskScore.score >= 70
-                          ? "error"
-                          : riskScore.score >= 40
-                          ? "warning"
-                          : "success"
-                      }
-                    >
-                      {riskScore.score >= 70
-                        ? "High Risk"
-                        : riskScore.score >= 40
-                        ? "Medium Risk"
-                        : "Low Risk"}
-                    </Badge>
-                  </div>
-                  <Progress value={riskScore.score} className="h-2" />
-                </div>
-                <p className="text-sm text-text-secondary">{riskScore.rationale}</p>
-              </div>
-            ) : (
-              <div className="text-center py-4">
-                <p className="text-sm text-text-tertiary mb-3">No risk score calculated</p>
-                <Button
-                  variant="outline"
-                  size="sm"
-                  onClick={() => handleQuickAction("calculate-risk")}
-                >
-                  Calculate Risk
-                </Button>
-              </div>
-            )}
-          </Card>
+        {/* Progress Bar */}
+        <div className="relative z-10 mt-6">
+          <div className="mb-2 flex items-center justify-between">
+            <span className="text-sm font-semibold">Overall Progress</span>
+            <span className="text-sm font-semibold">
+              {student.application_progress}%
+            </span>
+          </div>
+          <div className="h-3 overflow-hidden rounded-full bg-white/20">
+            <div
+              className="h-full bg-white transition-all duration-500"
+              style={{ width: `${student.application_progress}%` }}
+            />
+          </div>
+        </div>
+      </div>
 
-          {/* AI Summary */}
-          <Card className="p-6">
-            <div className="flex items-center justify-between mb-4">
-              <div className="flex items-center gap-2">
-                <Sparkles className="h-5 w-5 text-primary" />
-                <h2 className="text-lg font-semibold text-text-primary">AI Summary</h2>
-              </div>
-              <Button
-                variant="ghost"
-                size="sm"
-                onClick={() => handleQuickAction("generate-summary")}
-              >
-                <RefreshCw className="h-4 w-4" />
-              </Button>
-            </div>
-            {summary ? (
-              <div>
-                <p className="text-sm text-text-secondary whitespace-pre-wrap">
-                  {summary.content}
-                </p>
-                <p className="text-xs text-text-tertiary mt-2">
-                  Generated {new Date(summary.created_at).toLocaleDateString()}
-                </p>
-              </div>
-            ) : (
-              <div className="text-center py-4">
-                <p className="text-sm text-text-tertiary mb-3">No summary available</p>
-                <Button
-                  variant="outline"
-                  size="sm"
-                  onClick={() => handleQuickAction("generate-summary")}
-                >
-                  Generate Summary
-                </Button>
-              </div>
-            )}
-          </Card>
+      {/* Tab Navigation */}
+      <div className="flex gap-1 rounded-xl bg-background p-1">
+        {[
+          { id: "chatbot", label: "Chatbot", icon: "💬" },
+          { id: "colleges", label: "Colleges", icon: "🏛️" },
+          { id: "essays", label: "Essays", icon: "📝" },
+          { id: "profile", label: "Profile", icon: "👤" },
+          { id: "notes", label: "Notes", icon: "📋" },
+        ].map((tab) => (
+          <button
+            key={tab.id}
+            className="flex-1 rounded-lg px-4 py-3 text-sm font-semibold text-text-secondary transition-all hover:bg-surface hover:text-primary data-[active=true]:bg-surface data-[active=true]:text-primary data-[active=true]:shadow-sm"
+            data-active={tab.id === "chatbot"}
+          >
+            <span className="mr-2">{tab.icon}</span>
+            {tab.label}
+          </button>
+        ))}
+      </div>
 
-          {/* Quick Actions */}
-          <Card className="p-6">
-            <h2 className="text-lg font-semibold text-text-primary mb-4">Quick Actions</h2>
-            <div className="space-y-2">
-              <Button
-                variant="outline"
-                className="w-full justify-start"
-                onClick={() => handleQuickAction("chat")}
-              >
-                <Sparkles className="h-4 w-4 mr-2" />
-                Chat with AI
-              </Button>
-              <Button
-                variant="outline"
-                className="w-full justify-start"
-                onClick={() => handleQuickAction("create-task")}
-              >
-                <Calendar className="h-4 w-4 mr-2" />
-                Create Task
-              </Button>
-              <Button
-                variant="outline"
-                className="w-full justify-start"
-                onClick={() => handleQuickAction("generate-summary")}
-              >
-                <FileText className="h-4 w-4 mr-2" />
-                Generate Summary
-              </Button>
-            </div>
-          </Card>
-        </div>
+      {/* Tab Content */}
+      <div className="rounded-lg border border-border bg-surface p-6">
+        <p className="text-text-secondary">
+          Tab content will be implemented next. Student ID: {id}
+        </p>
       </div>
     </div>
   );
-<<<<<<< HEAD
-}
-=======
 }
 
->>>>>>> 12b63cb1
