--- conflicted
+++ resolved
@@ -848,20 +848,10 @@
         };
       }
 
+      // For demo: Allow all users to access all tasks
       let query = supabase
         .from("tasks")
-        .select(
-          `
-          *,
-          students (
-            id,
-            first_name,
-            last_name,
-            email
-          )
-        `
-        )
-        .eq("counselor_id", userId)
+        .select("*")
         .order("due_date", { ascending: true })
         .order("due_time", { ascending: true, nullsFirst: false });
 
@@ -907,11 +897,11 @@
         throw new Error("taskId is required");
       }
 
+      // For demo: Allow all users to access all tasks
       const { data, error } = await supabase
         .from("tasks")
-        .select("*, students(id, first_name, last_name, email)")
+        .select("*")
         .eq("id", args.taskId)
-        .eq("counselor_id", userId)
         .single();
 
       if (error) {
@@ -953,20 +943,10 @@
         };
       }
 
+      // For demo: Allow all users to access all tasks
       let query = supabase
         .from("tasks")
-        .select(
-          `
-          *,
-          students (
-            id,
-            first_name,
-            last_name,
-            email
-          )
-        `
-        )
-        .eq("counselor_id", userId)
+        .select("*")
         .gte("due_date", todayStr)
         .lte("due_date", futureDateStr)
         .in("status", ["pending", "in_progress"])
@@ -1167,7 +1147,6 @@
       }
     }
 
-<<<<<<< HEAD
     case "create_task": {
       // Verify student belongs to user if provided
       if (args.studentId) {
@@ -1205,14 +1184,6 @@
           )
         `)
         .single();
-=======
-      // For demo: Allow all users to access all tasks
-      let query = supabase
-        .from("tasks")
-        .select("*")
-        .order("due_date", { ascending: true })
-        .order("due_time", { ascending: true, nullsFirst: false });
->>>>>>> 12b63cb1
 
       if (error) {
         throw new Error(`Failed to create task: ${error.message}`);
@@ -1307,10 +1278,8 @@
         throw new Error("Task not found");
       }
 
-      // For demo: Allow all users to access all tasks
       const { data, error } = await supabase
         .from("tasks")
-<<<<<<< HEAD
         .update({
           reminder_1day: args.reminder1day || false,
           reminder_1hour: args.reminder1hour || false,
@@ -1318,10 +1287,6 @@
         })
         .eq("id", args.taskId)
         .select()
-=======
-        .select("*")
-        .eq("id", args.taskId)
->>>>>>> 12b63cb1
         .single();
 
       if (error) {
@@ -1460,22 +1425,10 @@
       }
     }
 
-<<<<<<< HEAD
     case "recommend_colleges": {
       if (!args.studentId) {
         throw new Error("studentId is required");
       }
-=======
-      // For demo: Allow all users to access all tasks
-      let query = supabase
-        .from("tasks")
-        .select("*")
-        .gte("due_date", todayStr)
-        .lte("due_date", futureDateStr)
-        .in("status", ["pending", "in_progress"])
-        .order("due_date", { ascending: true })
-        .order("due_time", { ascending: true, nullsFirst: false });
->>>>>>> 12b63cb1
 
       try {
         const matches = await findCollegeMatches(args.studentId, args.limit || 20);
